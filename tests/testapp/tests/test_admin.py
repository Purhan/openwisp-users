--- conflicted
+++ resolved
@@ -38,8 +38,7 @@
             self.assertNotContains(
                 r, 'Shared systemwide (no organization)',
             )
-
-<<<<<<< HEAD
+            
     def test_group_reversion(self):
         admin = self._create_admin()
         self.client.force_login(admin)
@@ -54,9 +53,8 @@
         )
         self.assertEqual(r.status_code, 200)
         self.assertContains(r, '<h1>Revert test_group_v1</h1>')
-=======
+        
     def test_accounts_login(self):
         r = self.client.get(reverse('account_login'), follow=True)
         self.assertEqual(r.status_code, 200)
-        self.assertContains(r, '<button class="primaryAction" type="submit">')
->>>>>>> b24d56da
+        self.assertContains(r, '<button class="primaryAction" type="submit">')